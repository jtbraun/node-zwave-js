{
  "name": "zwave-js",
<<<<<<< HEAD
  "version": "7.12.1",
=======
  "version": "8.0.0-alpha.3",
>>>>>>> 0ee75273
  "description": "Z-Wave driver written entirely in JavaScript/TypeScript",
  "keywords": [],
  "main": "build/index.js",
  "exports": {
    ".": "./build/index.js",
    "./package.json": "./package.json",
    "./*": "./build/*.js"
  },
  "types": "build/index.d.ts",
  "files": [
    "build/**/*.{js,d.ts,map}"
  ],
  "author": {
    "name": "AlCalzone",
    "email": "d.griesel@gmx.net"
  },
  "license": "MIT",
  "homepage": "https://github.com/AlCalzone/node-zwave-js#readme",
  "repository": {
    "type": "git",
    "url": "git+https://github.com/AlCalzone/node-zwave-js.git"
  },
  "bugs": {
    "url": "https://github.com/AlCalzone/node-zwave-js/issues"
  },
  "funding": {
    "url": "https://github.com/sponsors/AlCalzone/"
  },
  "engines": {
    "node": ">=v12.22.2"
  },
  "scripts": {
    "b": "yarn ts maintenance/_build.ts",
    "deprecated": "node -p '\\\"\\\\n \\\\n \\\\033[31;1;4mThe \\\\\"build:full\\\\\" script has been deprecated. Use \\\\\"build\\\\\" instead!\\\\033[0m\\\\n \\\\n\\\"'",
    "build_full": "yarn run deprecated && yarn run build",
    "build": "yarn b prebuild && tsc -b tsconfig.build.json",
    "clean": "tsc -b tsconfig.build.json --clean",
    "prewatch": "yarn b prebuild",
    "watch": "yarn prewatch && tsc -b tsconfig.build.json --watch --pretty",
    "lint_zwave": "yarn b lint",
    "ts": "node -r esbuild-register"
  },
  "dependencies": {
    "@alcalzone/jsonl-db": "^1.3.0",
    "@alcalzone/pak": "^0.6.0",
<<<<<<< HEAD
    "@sentry/integrations": "^6.5.1",
    "@sentry/node": "^6.5.1",
    "@zwave-js/config": "7.12.1",
    "@zwave-js/core": "7.12.0",
    "@zwave-js/serial": "7.12.0",
    "@zwave-js/shared": "7.11.0",
    "alcalzone-shared": "^3.0.4",
=======
    "@sentry/integrations": "^6.9.0",
    "@sentry/node": "^6.9.0",
    "@zwave-js/config": "8.0.0-alpha.3",
    "@zwave-js/core": "8.0.0-alpha.3",
    "@zwave-js/serial": "8.0.0-alpha.3",
    "@zwave-js/shared": "8.0.0-alpha.3",
    "alcalzone-shared": "^4.0.0",
>>>>>>> 0ee75273
    "ansi-colors": "^4.1.1",
    "axios": "^0.21.1",
    "execa": "^5.1.1",
    "fs-extra": "^10.0.0",
    "proper-lockfile": "^4.1.2",
    "reflect-metadata": "^0.1.13",
    "semver": "^7.3.5",
    "serialport": "^9.2.0",
    "source-map-support": "^0.5.19",
    "winston": "^3.3.3",
    "xstate": "^4.22.0"
  },
  "devDependencies": {
    "@types/fs-extra": "^9.0.12",
    "@types/jest": "^26.0.24",
    "@types/node": "^15.12.5",
    "@types/proper-lockfile": "^4",
    "@types/semver": "^7.3.7",
    "@types/serialport": "^8.0.2",
    "@types/source-map-support": "^0",
    "@xstate/test": "^0.4.2",
    "@zwave-js/maintenance": "8.0.0-alpha.3",
    "@zwave-js/testing": "8.0.0-alpha.3",
    "esbuild-register": "^2.6.0",
    "jest-extended": "^0.11.5",
    "mockdate": "^3.0.5",
    "typescript": "^4.3.5"
  }
}<|MERGE_RESOLUTION|>--- conflicted
+++ resolved
@@ -1,10 +1,6 @@
 {
   "name": "zwave-js",
-<<<<<<< HEAD
-  "version": "7.12.1",
-=======
   "version": "8.0.0-alpha.3",
->>>>>>> 0ee75273
   "description": "Z-Wave driver written entirely in JavaScript/TypeScript",
   "keywords": [],
   "main": "build/index.js",
@@ -50,15 +46,6 @@
   "dependencies": {
     "@alcalzone/jsonl-db": "^1.3.0",
     "@alcalzone/pak": "^0.6.0",
-<<<<<<< HEAD
-    "@sentry/integrations": "^6.5.1",
-    "@sentry/node": "^6.5.1",
-    "@zwave-js/config": "7.12.1",
-    "@zwave-js/core": "7.12.0",
-    "@zwave-js/serial": "7.12.0",
-    "@zwave-js/shared": "7.11.0",
-    "alcalzone-shared": "^3.0.4",
-=======
     "@sentry/integrations": "^6.9.0",
     "@sentry/node": "^6.9.0",
     "@zwave-js/config": "8.0.0-alpha.3",
@@ -66,7 +53,6 @@
     "@zwave-js/serial": "8.0.0-alpha.3",
     "@zwave-js/shared": "8.0.0-alpha.3",
     "alcalzone-shared": "^4.0.0",
->>>>>>> 0ee75273
     "ansi-colors": "^4.1.1",
     "axios": "^0.21.1",
     "execa": "^5.1.1",
